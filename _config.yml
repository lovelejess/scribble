title:            Scribble
description:      A jekyll theme. Because I scribble.
url:              # Site url.
signoff:          # Your name.
disqus_shortname: # disqus comment thread for post header options. ( leave blank if unwanted. )
facebook_appid:   # appid for like button, remove from /_includes/share.html if unwanted.
google_analytics: # set tracking, remove from /javascripts/basic.js if unwanted.

<<<<<<< HEAD
links:
=======
links: 
>>>>>>> b822dddb
  - name:         About
    url:          /about
  - name:         Blog
    url:          http://muan.co
    external:     true
  - name:         Email
    url:          mailto:hello@muan.co
    external:     true
  - name:         GitHub
    url:          http://github.com/muan
    external:     true

<<<<<<< HEAD
=======
pygments:         true
>>>>>>> b822dddb
permalink:        pretty
markdown:         rdiscount
rdiscount:
  extensions:     [smart]<|MERGE_RESOLUTION|>--- conflicted
+++ resolved
@@ -6,11 +6,7 @@
 facebook_appid:   # appid for like button, remove from /_includes/share.html if unwanted.
 google_analytics: # set tracking, remove from /javascripts/basic.js if unwanted.
 
-<<<<<<< HEAD
 links:
-=======
-links: 
->>>>>>> b822dddb
   - name:         About
     url:          /about
   - name:         Blog
@@ -22,11 +18,7 @@
   - name:         GitHub
     url:          http://github.com/muan
     external:     true
-
-<<<<<<< HEAD
-=======
 pygments:         true
->>>>>>> b822dddb
 permalink:        pretty
 markdown:         rdiscount
 rdiscount:
